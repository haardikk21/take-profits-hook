// SPDX-License-Identifier: UNLICENSED
pragma solidity ^0.8.0;

// Foundry libraries
import {Test} from "forge-std/Test.sol";

import {Deployers} from "@uniswap/v4-core/test/utils/Deployers.sol";
import {PoolSwapTest} from "v4-core/test/PoolSwapTest.sol";
import {MockERC20} from "solmate/src/test/utils/mocks/MockERC20.sol";
import {SwapParams, ModifyLiquidityParams} from "v4-core/types/PoolOperation.sol";

import {PoolManager} from "v4-core/PoolManager.sol";
import {IPoolManager} from "v4-core/interfaces/IPoolManager.sol";
import {SwapParams, ModifyLiquidityParams} from "v4-core/types/PoolOperation.sol";

import {PoolId, PoolIdLibrary} from "v4-core/types/PoolId.sol";
import {Currency, CurrencyLibrary} from "v4-core/types/Currency.sol";
import {StateLibrary} from "v4-core/libraries/StateLibrary.sol";
import {PoolKey} from "v4-core/types/PoolKey.sol";

import {Hooks} from "v4-core/libraries/Hooks.sol";
import {TickMath} from "v4-core/libraries/TickMath.sol";

// Our contracts
import {TakeProfitsHook} from "../src/TakeProfitsHook.sol";

contract TakeProfitsHookTest is Test, Deployers {
    // Use the libraries
    using StateLibrary for IPoolManager;
    using PoolIdLibrary for PoolKey;
    using CurrencyLibrary for Currency;

    // The two currencies (tokens) from the pool
    Currency token0;
    Currency token1;

    TakeProfitsHook hook;

    function setUp() public {
        // Deploy v4 core contracts
        deployFreshManagerAndRouters();

        // Deploy two test tokens
        (token0, token1) = deployMintAndApprove2Currencies();

        // Deploy our hook
        uint160 flags = uint160(Hooks.AFTER_INITIALIZE_FLAG | Hooks.AFTER_SWAP_FLAG);
        address hookAddress = address(flags);
        deployCodeTo("TakeProfitsHook.sol", abi.encode(manager, ""), hookAddress);
        hook = TakeProfitsHook(hookAddress);

        // Approve our hook address to spend these tokens as well
        MockERC20(Currency.unwrap(token0)).approve(address(hook), type(uint256).max);
        MockERC20(Currency.unwrap(token1)).approve(address(hook), type(uint256).max);

        // Initialize a pool with these two tokens
        (key,) = initPool(token0, token1, hook, 3000, SQRT_PRICE_1_1);

        // Add initial liquidity to the pool

        // Some liquidity from -60 to +60 tick range
        modifyLiquidityRouter.modifyLiquidity(
            key,
<<<<<<< HEAD
            ModifyLiquidityParams({
                tickLower: -60,
                tickUpper: 60,
                liquidityDelta: 10 ether,
                salt: bytes32(0)
            }),
=======
            ModifyLiquidityParams({tickLower: -60, tickUpper: 60, liquidityDelta: 10 ether, salt: bytes32(0)}),
>>>>>>> 36e125e0
            ZERO_BYTES
        );
        // Some liquidity from -120 to +120 tick range
        modifyLiquidityRouter.modifyLiquidity(
            key,
<<<<<<< HEAD
            ModifyLiquidityParams({
                tickLower: -120,
                tickUpper: 120,
                liquidityDelta: 10 ether,
                salt: bytes32(0)
            }),
=======
            ModifyLiquidityParams({tickLower: -120, tickUpper: 120, liquidityDelta: 10 ether, salt: bytes32(0)}),
>>>>>>> 36e125e0
            ZERO_BYTES
        );
        // some liquidity for full range
        modifyLiquidityRouter.modifyLiquidity(
            key,
            ModifyLiquidityParams({
                tickLower: TickMath.minUsableTick(60),
                tickUpper: TickMath.maxUsableTick(60),
                liquidityDelta: 10 ether,
                salt: bytes32(0)
            }),
            ZERO_BYTES
        );
    }

    function onERC1155Received(address, address, uint256, uint256, bytes calldata) external pure returns (bytes4) {
        return this.onERC1155Received.selector;
    }

    function onERC1155BatchReceived(address, address, uint256[] calldata, uint256[] calldata, bytes calldata)
        external
        pure
        returns (bytes4)
    {
        return this.onERC1155BatchReceived.selector;
    }

    function test_placeOrder() public {
        // Place a zeroForOne take-profit order
        // for 10e18 token0 tokens
        // at tick 100
        int24 tick = 100;
        uint256 amount = 10e18;
        bool zeroForOne = true;

        // Note the original balance of token0 we have
        uint256 originalBalance = token0.balanceOfSelf();

        // Place the order
        int24 tickLower = hook.placeOrder(key, tick, zeroForOne, amount);

        // Note the new balance of token0 we have
        uint256 newBalance = token0.balanceOfSelf();

        // Since we deployed the pool contract with tick spacing = 60
        // i.e. the tick can only be a multiple of 60
        // the tickLower should be 60 since we placed an order at tick 100
        assertEq(tickLower, 60);

        // Ensure that our balance of token0 was reduced by `amount` tokens
        assertEq(originalBalance - newBalance, amount);

        // Check the balance of ERC-1155 tokens we received
        uint256 orderId = hook.getOrderId(key, tickLower, zeroForOne);
        uint256 tokenBalance = hook.balanceOf(address(this), orderId);

        // Ensure that we were, in fact, given ERC-1155 tokens for the order
        // equal to the `amount` of token0 tokens we placed the order for
        assertTrue(orderId != 0);
        assertEq(tokenBalance, amount);
    }

    function test_cancelOrder() public {
        // Place an order as earlier
        int24 tick = 100;
        uint256 amount = 10e18;
        bool zeroForOne = true;

        uint256 originalBalance = token0.balanceOfSelf();
        int24 tickLower = hook.placeOrder(key, tick, zeroForOne, amount);
        uint256 newBalance = token0.balanceOfSelf();

        assertEq(tickLower, 60);
        assertEq(originalBalance - newBalance, amount);

        // Check the balance of ERC-1155 tokens we received
        uint256 orderId = hook.getOrderId(key, tickLower, zeroForOne);
        uint256 tokenBalance = hook.balanceOf(address(this), orderId);
        assertEq(tokenBalance, amount);

        // Cancel the order
        hook.cancelOrder(key, tickLower, zeroForOne, amount);

        // Check that we received our token0 tokens back, and no longer own any ERC-1155 tokens
        uint256 finalBalance = token0.balanceOfSelf();
        assertEq(finalBalance, originalBalance);

        tokenBalance = hook.balanceOf(address(this), orderId);
        assertEq(tokenBalance, 0);
    }

    function test_orderExecute_zeroForOne() public {
        int24 tick = 100;
        uint256 amount = 1 ether;
        bool zeroForOne = true;

        // Place our order at tick 100 for 10e18 token0 tokens
        int24 tickLower = hook.placeOrder(key, tick, zeroForOne, amount);

        // Do a separate swap from oneForZero to make tick go up
        // Sell 1e18 token1 tokens for token0 tokens
        SwapParams memory params = SwapParams({
            zeroForOne: !zeroForOne,
            amountSpecified: -1 ether,
            sqrtPriceLimitX96: TickMath.MAX_SQRT_PRICE - 1
        });

        PoolSwapTest.TestSettings memory testSettings =
            PoolSwapTest.TestSettings({takeClaims: false, settleUsingBurn: false});

        // Conduct the swap - `afterSwap` should also execute our placed order
        swapRouter.swap(key, params, testSettings, ZERO_BYTES);

        // Check that the order has been executed
        // by ensuring no amount is left to sell in the pending orders
        uint256 pendingTokensForPosition = hook.pendingOrders(key.toId(), tick, zeroForOne);
        assertEq(pendingTokensForPosition, 0);

        // Check that the hook contract has the expected number of token1 tokens ready to redeem
        uint256 orderId = hook.getOrderId(key, tickLower, zeroForOne);
        uint256 claimableOutputTokens = hook.claimableOutputTokens(orderId);
        uint256 hookContractToken1Balance = token1.balanceOf(address(hook));
        assertEq(claimableOutputTokens, hookContractToken1Balance);

        // Ensure we can redeem the token1 tokens
        uint256 originalToken1Balance = token1.balanceOf(address(this));
        hook.redeem(key, tick, zeroForOne, amount);
        uint256 newToken1Balance = token1.balanceOf(address(this));

        assertEq(newToken1Balance - originalToken1Balance, claimableOutputTokens);
    }

    function test_orderExecute_oneForZero() public {
        int24 tick = -100;
        uint256 amount = 10 ether;
        bool zeroForOne = false;

        // Place our order at tick -100 for 10e18 token1 tokens
        int24 tickLower = hook.placeOrder(key, tick, zeroForOne, amount);

        // Do a separate swap from zeroForOne to make tick go down
        // Sell 1e18 token0 tokens for token1 tokens
<<<<<<< HEAD
        SwapParams memory params = SwapParams({
            zeroForOne: true,
            amountSpecified: -1 ether,
            sqrtPriceLimitX96: TickMath.MIN_SQRT_PRICE + 1
        });
=======
        SwapParams memory params =
            SwapParams({zeroForOne: true, amountSpecified: -1 ether, sqrtPriceLimitX96: TickMath.MIN_SQRT_PRICE + 1});
>>>>>>> 36e125e0

        PoolSwapTest.TestSettings memory testSettings =
            PoolSwapTest.TestSettings({takeClaims: false, settleUsingBurn: false});

        swapRouter.swap(key, params, testSettings, ZERO_BYTES);

        // Check that the order has been executed
        uint256 tokensLeftToSell = hook.pendingOrders(key.toId(), tick, zeroForOne);
        assertEq(tokensLeftToSell, 0);

        // Check that the hook contract has the expected number of token0 tokens ready to redeem
        uint256 orderId = hook.getOrderId(key, tickLower, zeroForOne);
        uint256 claimableOutputTokens = hook.claimableOutputTokens(orderId);
        uint256 hookContractToken0Balance = token0.balanceOf(address(hook));
        assertEq(claimableOutputTokens, hookContractToken0Balance);

        // Ensure we can redeem the token0 tokens
        uint256 originalToken0Balance = token0.balanceOfSelf();
        hook.redeem(key, tick, zeroForOne, amount);
        uint256 newToken0Balance = token0.balanceOfSelf();

        assertEq(newToken0Balance - originalToken0Balance, claimableOutputTokens);
    }

    function test_multiple_orderExecute_zeroForOne_onlyOne() public {
        PoolSwapTest.TestSettings memory testSettings =
            PoolSwapTest.TestSettings({takeClaims: false, settleUsingBurn: false});

        // Setup two zeroForOne orders at ticks 0 and 60
        uint256 amount = 0.01 ether;

        hook.placeOrder(key, 0, true, amount);
        hook.placeOrder(key, 60, true, amount);

        (, int24 currentTick,,) = manager.getSlot0(key.toId());
        assertEq(currentTick, 0);

        // Do a swap to make tick increase beyond 60
<<<<<<< HEAD
        SwapParams memory params = SwapParams({
            zeroForOne: false,
            amountSpecified: -0.1 ether,
            sqrtPriceLimitX96: TickMath.MAX_SQRT_PRICE - 1
        });
=======
        SwapParams memory params =
            SwapParams({zeroForOne: false, amountSpecified: -0.1 ether, sqrtPriceLimitX96: TickMath.MAX_SQRT_PRICE - 1});
>>>>>>> 36e125e0

        swapRouter.swap(key, params, testSettings, ZERO_BYTES);

        // Only one order should have been executed
        // because the execution of that order would lower the tick
        // so even though tick increased beyond 60
        // the first order execution will lower it back down
        // so order at tick = 60 will not be executed
        uint256 tokensLeftToSell = hook.pendingOrders(key.toId(), 0, true);
        assertEq(tokensLeftToSell, 0);

        // Order at Tick 60 should still be pending
        tokensLeftToSell = hook.pendingOrders(key.toId(), 60, true);
        assertEq(tokensLeftToSell, amount);
    }

    function test_multiple_orderExecute_zeroForOne_both() public {
        PoolSwapTest.TestSettings memory testSettings =
            PoolSwapTest.TestSettings({takeClaims: false, settleUsingBurn: false});

        // Setup two zeroForOne orders at ticks 0 and 60
        uint256 amount = 0.01 ether;

        hook.placeOrder(key, 0, true, amount);
        hook.placeOrder(key, 60, true, amount);

        // Do a swap to make tick increase
<<<<<<< HEAD
        SwapParams memory params = SwapParams({
            zeroForOne: false,
            amountSpecified: -0.5 ether,
            sqrtPriceLimitX96: TickMath.MAX_SQRT_PRICE - 1
        });
=======
        SwapParams memory params =
            SwapParams({zeroForOne: false, amountSpecified: -0.5 ether, sqrtPriceLimitX96: TickMath.MAX_SQRT_PRICE - 1});
>>>>>>> 36e125e0

        swapRouter.swap(key, params, testSettings, ZERO_BYTES);

        uint256 tokensLeftToSell = hook.pendingOrders(key.toId(), 0, true);
        assertEq(tokensLeftToSell, 0);

        tokensLeftToSell = hook.pendingOrders(key.toId(), 60, true);
        assertEq(tokensLeftToSell, 0);
    }
}<|MERGE_RESOLUTION|>--- conflicted
+++ resolved
@@ -44,48 +44,52 @@
         (token0, token1) = deployMintAndApprove2Currencies();
 
         // Deploy our hook
-        uint160 flags = uint160(Hooks.AFTER_INITIALIZE_FLAG | Hooks.AFTER_SWAP_FLAG);
+        uint160 flags = uint160(
+            Hooks.AFTER_INITIALIZE_FLAG | Hooks.AFTER_SWAP_FLAG
+        );
         address hookAddress = address(flags);
-        deployCodeTo("TakeProfitsHook.sol", abi.encode(manager, ""), hookAddress);
+        deployCodeTo(
+            "TakeProfitsHook.sol",
+            abi.encode(manager, ""),
+            hookAddress
+        );
         hook = TakeProfitsHook(hookAddress);
 
         // Approve our hook address to spend these tokens as well
-        MockERC20(Currency.unwrap(token0)).approve(address(hook), type(uint256).max);
-        MockERC20(Currency.unwrap(token1)).approve(address(hook), type(uint256).max);
+        MockERC20(Currency.unwrap(token0)).approve(
+            address(hook),
+            type(uint256).max
+        );
+        MockERC20(Currency.unwrap(token1)).approve(
+            address(hook),
+            type(uint256).max
+        );
 
         // Initialize a pool with these two tokens
-        (key,) = initPool(token0, token1, hook, 3000, SQRT_PRICE_1_1);
+        (key, ) = initPool(token0, token1, hook, 3000, SQRT_PRICE_1_1);
 
         // Add initial liquidity to the pool
 
         // Some liquidity from -60 to +60 tick range
         modifyLiquidityRouter.modifyLiquidity(
             key,
-<<<<<<< HEAD
             ModifyLiquidityParams({
                 tickLower: -60,
                 tickUpper: 60,
                 liquidityDelta: 10 ether,
                 salt: bytes32(0)
             }),
-=======
-            ModifyLiquidityParams({tickLower: -60, tickUpper: 60, liquidityDelta: 10 ether, salt: bytes32(0)}),
->>>>>>> 36e125e0
             ZERO_BYTES
         );
         // Some liquidity from -120 to +120 tick range
         modifyLiquidityRouter.modifyLiquidity(
             key,
-<<<<<<< HEAD
             ModifyLiquidityParams({
                 tickLower: -120,
                 tickUpper: 120,
                 liquidityDelta: 10 ether,
                 salt: bytes32(0)
             }),
-=======
-            ModifyLiquidityParams({tickLower: -120, tickUpper: 120, liquidityDelta: 10 ether, salt: bytes32(0)}),
->>>>>>> 36e125e0
             ZERO_BYTES
         );
         // some liquidity for full range
@@ -101,15 +105,23 @@
         );
     }
 
-    function onERC1155Received(address, address, uint256, uint256, bytes calldata) external pure returns (bytes4) {
+    function onERC1155Received(
+        address,
+        address,
+        uint256,
+        uint256,
+        bytes calldata
+    ) external pure returns (bytes4) {
         return this.onERC1155Received.selector;
     }
 
-    function onERC1155BatchReceived(address, address, uint256[] calldata, uint256[] calldata, bytes calldata)
-        external
-        pure
-        returns (bytes4)
-    {
+    function onERC1155BatchReceived(
+        address,
+        address,
+        uint256[] calldata,
+        uint256[] calldata,
+        bytes calldata
+    ) external pure returns (bytes4) {
         return this.onERC1155BatchReceived.selector;
     }
 
@@ -193,15 +205,19 @@
             sqrtPriceLimitX96: TickMath.MAX_SQRT_PRICE - 1
         });
 
-        PoolSwapTest.TestSettings memory testSettings =
-            PoolSwapTest.TestSettings({takeClaims: false, settleUsingBurn: false});
+        PoolSwapTest.TestSettings memory testSettings = PoolSwapTest
+            .TestSettings({takeClaims: false, settleUsingBurn: false});
 
         // Conduct the swap - `afterSwap` should also execute our placed order
         swapRouter.swap(key, params, testSettings, ZERO_BYTES);
 
         // Check that the order has been executed
         // by ensuring no amount is left to sell in the pending orders
-        uint256 pendingTokensForPosition = hook.pendingOrders(key.toId(), tick, zeroForOne);
+        uint256 pendingTokensForPosition = hook.pendingOrders(
+            key.toId(),
+            tick,
+            zeroForOne
+        );
         assertEq(pendingTokensForPosition, 0);
 
         // Check that the hook contract has the expected number of token1 tokens ready to redeem
@@ -215,7 +231,10 @@
         hook.redeem(key, tick, zeroForOne, amount);
         uint256 newToken1Balance = token1.balanceOf(address(this));
 
-        assertEq(newToken1Balance - originalToken1Balance, claimableOutputTokens);
+        assertEq(
+            newToken1Balance - originalToken1Balance,
+            claimableOutputTokens
+        );
     }
 
     function test_orderExecute_oneForZero() public {
@@ -228,24 +247,23 @@
 
         // Do a separate swap from zeroForOne to make tick go down
         // Sell 1e18 token0 tokens for token1 tokens
-<<<<<<< HEAD
         SwapParams memory params = SwapParams({
             zeroForOne: true,
             amountSpecified: -1 ether,
             sqrtPriceLimitX96: TickMath.MIN_SQRT_PRICE + 1
         });
-=======
-        SwapParams memory params =
-            SwapParams({zeroForOne: true, amountSpecified: -1 ether, sqrtPriceLimitX96: TickMath.MIN_SQRT_PRICE + 1});
->>>>>>> 36e125e0
-
-        PoolSwapTest.TestSettings memory testSettings =
-            PoolSwapTest.TestSettings({takeClaims: false, settleUsingBurn: false});
+
+        PoolSwapTest.TestSettings memory testSettings = PoolSwapTest
+            .TestSettings({takeClaims: false, settleUsingBurn: false});
 
         swapRouter.swap(key, params, testSettings, ZERO_BYTES);
 
         // Check that the order has been executed
-        uint256 tokensLeftToSell = hook.pendingOrders(key.toId(), tick, zeroForOne);
+        uint256 tokensLeftToSell = hook.pendingOrders(
+            key.toId(),
+            tick,
+            zeroForOne
+        );
         assertEq(tokensLeftToSell, 0);
 
         // Check that the hook contract has the expected number of token0 tokens ready to redeem
@@ -259,12 +277,15 @@
         hook.redeem(key, tick, zeroForOne, amount);
         uint256 newToken0Balance = token0.balanceOfSelf();
 
-        assertEq(newToken0Balance - originalToken0Balance, claimableOutputTokens);
+        assertEq(
+            newToken0Balance - originalToken0Balance,
+            claimableOutputTokens
+        );
     }
 
     function test_multiple_orderExecute_zeroForOne_onlyOne() public {
-        PoolSwapTest.TestSettings memory testSettings =
-            PoolSwapTest.TestSettings({takeClaims: false, settleUsingBurn: false});
+        PoolSwapTest.TestSettings memory testSettings = PoolSwapTest
+            .TestSettings({takeClaims: false, settleUsingBurn: false});
 
         // Setup two zeroForOne orders at ticks 0 and 60
         uint256 amount = 0.01 ether;
@@ -272,20 +293,15 @@
         hook.placeOrder(key, 0, true, amount);
         hook.placeOrder(key, 60, true, amount);
 
-        (, int24 currentTick,,) = manager.getSlot0(key.toId());
+        (, int24 currentTick, , ) = manager.getSlot0(key.toId());
         assertEq(currentTick, 0);
 
         // Do a swap to make tick increase beyond 60
-<<<<<<< HEAD
         SwapParams memory params = SwapParams({
             zeroForOne: false,
             amountSpecified: -0.1 ether,
             sqrtPriceLimitX96: TickMath.MAX_SQRT_PRICE - 1
         });
-=======
-        SwapParams memory params =
-            SwapParams({zeroForOne: false, amountSpecified: -0.1 ether, sqrtPriceLimitX96: TickMath.MAX_SQRT_PRICE - 1});
->>>>>>> 36e125e0
 
         swapRouter.swap(key, params, testSettings, ZERO_BYTES);
 
@@ -303,8 +319,8 @@
     }
 
     function test_multiple_orderExecute_zeroForOne_both() public {
-        PoolSwapTest.TestSettings memory testSettings =
-            PoolSwapTest.TestSettings({takeClaims: false, settleUsingBurn: false});
+        PoolSwapTest.TestSettings memory testSettings = PoolSwapTest
+            .TestSettings({takeClaims: false, settleUsingBurn: false});
 
         // Setup two zeroForOne orders at ticks 0 and 60
         uint256 amount = 0.01 ether;
@@ -313,16 +329,11 @@
         hook.placeOrder(key, 60, true, amount);
 
         // Do a swap to make tick increase
-<<<<<<< HEAD
         SwapParams memory params = SwapParams({
             zeroForOne: false,
             amountSpecified: -0.5 ether,
             sqrtPriceLimitX96: TickMath.MAX_SQRT_PRICE - 1
         });
-=======
-        SwapParams memory params =
-            SwapParams({zeroForOne: false, amountSpecified: -0.5 ether, sqrtPriceLimitX96: TickMath.MAX_SQRT_PRICE - 1});
->>>>>>> 36e125e0
 
         swapRouter.swap(key, params, testSettings, ZERO_BYTES);
 
